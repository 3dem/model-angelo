#!/usr/bin/env python

"""
ModelAngelo - Automated Cryo-EM model building toolkit
"""


<<<<<<< HEAD
__version__ = "1.0.5"
=======
__version__ = "1.0.2"
>>>>>>> b9d6b6a6
<|MERGE_RESOLUTION|>--- conflicted
+++ resolved
@@ -5,8 +5,4 @@
 """
 
 
-<<<<<<< HEAD
-__version__ = "1.0.5"
-=======
-__version__ = "1.0.2"
->>>>>>> b9d6b6a6
+__version__ = "1.0.6"