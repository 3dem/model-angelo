"""
You are standing in an open field west of a glass building, with a sliding electric front door.
There is a small mailbox here.
> Open mailbox.
There is a letter.
> Read letter.
-------------------------------------------------------------------------
Welcome to ModelAngelo! Have a look around...
This is the build_no_seq command, so you need:
1) A cryo-EM map .mrc file, passed to --volume-path/--v/-v

You can also provide a mask for the volume using --mask-path/--m/-m
You can also input a custom config file with --config-path/--c/-c

The output of this command will be less accurate than the
"build" command, however this command will also output HMM profiles
that can be used to search for potential sequences in your map
using HHBlits/HMMER.
"""

import argparse
import json
import os
import shutil
import sys

import torch

from model_angelo.c_alpha.inference import infer as c_alpha_infer
from model_angelo.data.standardize_mrc import standardize_mrc
from model_angelo.gnn.inference_no_seq import infer as gnn_no_seq_infer
from model_angelo.utils.misc_utils import (
    filter_useless_warnings,
    setup_logger,
    Args,
    write_relion_job_exit_status, check_available_memory,
)
from model_angelo.utils.torch_utils import download_and_install_model, get_device_name


def add_args(parser):
    """
    Need to remove model_bundle_path as a positional argument. It should not be required.
    It should normally reside in ~/.cache/model_angelo/bundle or something.
    """
    main_args = parser.add_argument_group(
        "Main arguments",
        description="These are the only arguments a typical user will need.",
    )
    main_args.add_argument(
        "--volume-path", "-v", "--v", help="input volume", type=str, required=True
    )
    main_args.add_argument(
        "--output-dir",
        "-o",
        "--o",
        help="path to output directory",
        type=str,
        default="output",
    )

    additional_args = parser.add_argument_group(
        "Additional arguments", description="These are sometimes useful."
    )
    additional_args.add_argument(
        "--mask-path", "-m", "--m", help="path to mask file", type=str, default=None
    )
    additional_args.add_argument(
        "--device",
        "-d",
        "--d",
        help="compute device, pick one of {cpu, gpu_number}. "
        "Default set to find an available GPU.",
        type=str,
        default=None,
    )

    advanced_args = parser.add_argument_group(
        "Advanced arguments",
        description="These should *not* be changed unless the user is aware of what they do.",
    )
    advanced_args.add_argument(
        "--config-path", "-c", "--c", help="config file", type=str, default=None
    )
    advanced_args.add_argument(
        "--model-bundle-name",
        type=str,
        default="nucleotides_no_seq",
        help="Inference model bundle name",
    )
    advanced_args.add_argument(
        "--model-bundle-path",
        type=str,
        default=None,
        help="Inference model bundle path. If this is set, --model-bundle-name is not used.",
    )
    advanced_args.add_argument(
        "--keep-intermediate-results",
        action="store_true",
        help="Keep intermediate results, ie see_alpha_output and gnn_round_x_output"
    )

    # Below are RELION arguments, make sure to always add help=argparse.SUPPRESS

    parser.add_argument(
        "--pipeline-control",
        "--pipeline_control",
        type=str,
        default="",
        help=argparse.SUPPRESS,
    )

    return parser


def main(parsed_args):
    filter_useless_warnings()
    logger = setup_logger(os.path.join(parsed_args.output_dir, "model_angelo.log"))
    with logger.catch(
        message="Error in ModelAngelo",
        onerror=lambda _: write_relion_job_exit_status(
            parsed_args.output_dir,
            "FAILURE",
            pipeline_control=parsed_args.pipeline_control,
        ),
    ):
        check_available_memory()
        if parsed_args.model_bundle_path is None:
            model_bundle_path = download_and_install_model(
                parsed_args.model_bundle_name
            )
        else:
            model_bundle_path = parsed_args.model_bundle_path

        if parsed_args.config_path is None:
            config_path = os.path.join(model_bundle_path, "config.json")
        else:
            config_path = parsed_args.config_path
        with open(config_path, "r") as f:
            config = json.load(f)

        c_alpha_model_logdir = os.path.join(model_bundle_path, "c_alpha")
        gnn_model_logdir = os.path.join(model_bundle_path, "gnn")

        # Handle case with trailing /
        parsed_args.output_dir = os.path.normpath(parsed_args.output_dir)
        os.makedirs(parsed_args.output_dir, exist_ok=True)

        torch.no_grad()

        print("---------------------------- ModelAngelo -----------------------------")
        print("By Kiarash Jamali, Scheres Group, MRC Laboratory of Molecular Biology")

        logger.info(f"ModelAngelo with args: {vars(parsed_args)}")

        # Run C-alpha inference ----------------------------------------------------------------------------------------
        print("--------------------- Initial C-alpha prediction ---------------------")

        ca_infer_args = Args(config["ca_infer_args"])
        ca_infer_args.log_dir = c_alpha_model_logdir
        ca_infer_args.model_checkpoint = "chkpt.torch"
        ca_infer_args.map_path = parsed_args.volume_path
        ca_infer_args.output_path = os.path.join(
            parsed_args.output_dir, "see_alpha_output"
        )
        ca_infer_args.mask_path = parsed_args.mask_path
        ca_infer_args.device = parsed_args.device
        ca_infer_args.auto_mask = (not ca_infer_args.dont_mask_input) and (
            parsed_args.mask_path is None
        )  # Use
        # automatically generated mask if no mask given

        logger.info(f"Initial C-alpha prediction with args: {ca_infer_args}")
        ca_cif_path = c_alpha_infer(ca_infer_args)

        # Run GNN inference --------------------------------------------------------------------------------------------

        current_ca_cif_path = ca_cif_path
        total_gnn_rounds = config["gnn_infer_args"]["num_rounds"]
        for i in range(total_gnn_rounds):
            print(
                f"------------------ GNN model refinement, round {i + 1} / {total_gnn_rounds} ------------------"
            )

            current_output_dir = os.path.join(
                parsed_args.output_dir, f"gnn_output_round_{i + 1}"
            )
            os.makedirs(current_output_dir, exist_ok=True)

            gnn_infer_args = Args(config["gnn_infer_args"])
            gnn_infer_args.map = parsed_args.volume_path
            gnn_infer_args.struct = current_ca_cif_path
            gnn_infer_args.output_dir = current_output_dir
            gnn_infer_args.model_dir = gnn_model_logdir
            gnn_infer_args.device = parsed_args.device
            gnn_infer_args.refine = False

            if i == total_gnn_rounds - 1:
                if parsed_args.config_path is None:
                    gnn_infer_args.aggressive_pruning = True
<<<<<<< HEAD
            else:
                gnn_infer_args.aggressive_pruning = False
            
=======
                else:
                    gnn_infer_args.aggressive_pruning = config["gnn_infer_args"][
                        "aggressive_pruning"
                    ]
            else:
                gnn_infer_args.aggressive_pruning = False

>>>>>>> 8e0a567a
            logger.info(
                f"GNN model refinement round {i + 1} with args: {gnn_infer_args}"
            )
            gnn_output = gnn_no_seq_infer(gnn_infer_args)

            current_ca_cif_path = os.path.join(current_output_dir, "output.cif")

        raw_file_src = gnn_output
        hmm_profiles_src = os.path.join(os.path.dirname(gnn_output), "hmm_profiles")

        name = os.path.basename(parsed_args.output_dir)
        raw_file_dst = os.path.join(parsed_args.output_dir, f"{name}.cif")
        hmm_profiles_dst = os.path.join(parsed_args.output_dir, "hmm_profiles")

        os.replace(raw_file_src, raw_file_dst)

        shutil.rmtree(hmm_profiles_dst, ignore_errors=True)
        os.replace(hmm_profiles_src, hmm_profiles_dst)

        print("-" * 70)
        print("ModelAngelo build_no_seq has been completed successfully!")
        print("-" * 70)
        print(f"You can find your output mmCIF file here: {raw_file_dst}")
        print("-" * 70)
        print(
            f"The HMM profiles are available in the directory: {hmm_profiles_dst}\n"
            f"They are named according to the chains found in {raw_file_dst}\n"
            f"For example, chain A's profile is in {os.path.join(hmm_profiles_dst, 'A_u.hmm')}"
        )
        print(
            f"You can use model_angelo hmm_search to search these HMM profiles against a database"
        )
        print(
            f"Example command: \n"
            f"model_angelo hmm_search -i {parsed_args.output_dir} -f PATH_TO_DB.fasta "
            f"-o {os.path.join(parsed_args.output_dir, 'hmm_search_output')}"
        )
        print("-" * 70)
        print("Enjoy!")

        write_relion_job_exit_status(
            parsed_args.output_dir,
            "SUCCESS",
            pipeline_control=parsed_args.pipeline_control,
        )


if __name__ == "__main__":
    parser = argparse.ArgumentParser(
        formatter_class=argparse.RawDescriptionHelpFormatter, description=__doc__,
    )
    parsed_args = add_args(parser).parse_args()
    main(parsed_args)<|MERGE_RESOLUTION|>--- conflicted
+++ resolved
@@ -198,11 +198,6 @@
             if i == total_gnn_rounds - 1:
                 if parsed_args.config_path is None:
                     gnn_infer_args.aggressive_pruning = True
-<<<<<<< HEAD
-            else:
-                gnn_infer_args.aggressive_pruning = False
-            
-=======
                 else:
                     gnn_infer_args.aggressive_pruning = config["gnn_infer_args"][
                         "aggressive_pruning"
@@ -210,7 +205,6 @@
             else:
                 gnn_infer_args.aggressive_pruning = False
 
->>>>>>> 8e0a567a
             logger.info(
                 f"GNN model refinement round {i + 1} with args: {gnn_infer_args}"
             )
