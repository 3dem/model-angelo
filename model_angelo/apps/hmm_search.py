--- conflicted
+++ resolved
@@ -143,16 +143,9 @@
     os.makedirs(parsed_args.output_dir, exist_ok=True)
 
     pruned_hmms = [k for k in hmms if k[1].alphabet == alphabet]
-<<<<<<< HEAD
+
     with pyhmmer.easel.SequenceFile(parsed_args.fasta_path, alphabet=alphabet, digital=True) as sf:
         digital_sequences = sf.read_block()
-=======
-    with pyhmmer.easel.SequenceFile(
-        parsed_args.fasta_path, alphabet=alphabet, digital=True
-    ) as sf:
-        digital_sequences = list(sf)
-    print(digital_sequences[0])
->>>>>>> a5c1ce61
 
     pipeline = pyhmmer.plan7.Pipeline(
         alphabet,
