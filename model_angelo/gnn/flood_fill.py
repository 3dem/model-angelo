--- conflicted
+++ resolved
@@ -126,12 +126,6 @@
         torch.from_numpy(final_results["existence_mask"]).sigmoid() > 0.3
     ).numpy()
     if aatype is None:
-<<<<<<< HEAD
-        aatype = np.argmax(final_results["aa_logits"], axis=-1)[existence_mask]
-    else:
-        # If aatype is an input, then everything exists
-        existence_mask = np.ones_like(final_results["existence_mask"])
-=======
         aatype = np.zeros((len(final_results["aa_logits"]),), dtype=np.int32)
         aatype[prot_mask] = np.argmax(final_results["aa_logits"][prot_mask][..., :num_prot], axis=-1)
         aatype[~prot_mask] = np.argmax(final_results["aa_logits"][~prot_mask][..., num_prot:], axis=-1) + num_prot
@@ -140,7 +134,6 @@
         final_results["aa_logits"][prot_mask][..., num_prot:] = -100
         final_results["aa_logits"][~prot_mask][..., :num_prot] = -100
 
->>>>>>> cc732d3a
     backbone_affine = torch.from_numpy(final_results["pred_affines"])[existence_mask]
     torsion_angles = select_torsion_angles(
         torch.from_numpy(final_results["pred_torsions"][existence_mask]), aatype=aatype
@@ -194,25 +187,14 @@
         ) for c in chains
     ]
 
-<<<<<<< HEAD
-    if sequences is None or save_hmms:
-=======
+
     if prot_sequences is None and rna_sequences is None and dna_sequences is None:
->>>>>>> cc732d3a
         # Can make HMM profiles with the aa_probs
         hmm_dir_path = os.path.join(os.path.dirname(cif_path), "hmm_profiles")
         os.makedirs(hmm_dir_path, exist_ok=True)
 
         for i, chain_aa_logits in enumerate(pruned_chain_aa_logits):
             chain_name = number_to_chain_str(i)
-<<<<<<< HEAD
-            dump_aa_logits_to_hmm_file(
-                chain_aa_logits,
-                os.path.join(hmm_dir_path, f"{chain_name}.hmm"),
-                name=f"{chain_name}",
-            )
-    if sequences is not None:
-=======
             if np.any(pruned_chain_prot_mask[i]):
                 dump_aa_logits_to_hmm_file(
                     chain_aa_logits,
@@ -235,7 +217,6 @@
                 )
 
     else:
->>>>>>> cc732d3a
         ca_pos = all_atoms_np[:, 1]
 
         fix_chains_output = fix_chains_pipeline(
